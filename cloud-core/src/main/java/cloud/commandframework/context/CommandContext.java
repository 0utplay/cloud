//
// MIT License
//
// Copyright (c) 2021 Alexander Söderberg & Contributors
//
// Permission is hereby granted, free of charge, to any person obtaining a copy
// of this software and associated documentation files (the "Software"), to deal
// in the Software without restriction, including without limitation the rights
// to use, copy, modify, merge, publish, distribute, sublicense, and/or sell
// copies of the Software, and to permit persons to whom the Software is
// furnished to do so, subject to the following conditions:
//
// The above copyright notice and this permission notice shall be included in all
// copies or substantial portions of the Software.
//
// THE SOFTWARE IS PROVIDED "AS IS", WITHOUT WARRANTY OF ANY KIND, EXPRESS OR
// IMPLIED, INCLUDING BUT NOT LIMITED TO THE WARRANTIES OF MERCHANTABILITY,
// FITNESS FOR A PARTICULAR PURPOSE AND NONINFRINGEMENT. IN NO EVENT SHALL THE
// AUTHORS OR COPYRIGHT HOLDERS BE LIABLE FOR ANY CLAIM, DAMAGES OR OTHER
// LIABILITY, WHETHER IN AN ACTION OF CONTRACT, TORT OR OTHERWISE, ARISING FROM,
// OUT OF OR IN CONNECTION WITH THE SOFTWARE OR THE USE OR OTHER DEALINGS IN THE
// SOFTWARE.
//
package cloud.commandframework.context;

import cloud.commandframework.CommandManager;
import cloud.commandframework.annotations.AnnotationAccessor;
import cloud.commandframework.arguments.CommandArgument;
import cloud.commandframework.arguments.flags.FlagContext;
import cloud.commandframework.captions.Caption;
import cloud.commandframework.captions.CaptionRegistry;
import cloud.commandframework.captions.CaptionVariable;
import cloud.commandframework.captions.CaptionVariableReplacementHandler;
import cloud.commandframework.captions.SimpleCaptionVariableReplacementHandler;
import cloud.commandframework.keys.CloudKey;
import cloud.commandframework.keys.CloudKeyHolder;
import cloud.commandframework.keys.SimpleCloudKey;
import cloud.commandframework.permission.CommandPermission;
import java.util.Collections;
import java.util.HashMap;
import java.util.LinkedList;
import java.util.Map;
import java.util.Optional;
import java.util.function.Supplier;
import org.checkerframework.checker.nullness.qual.NonNull;
import org.checkerframework.checker.nullness.qual.Nullable;

/**
 * Command context used to assist in the parsing of commands
 *
 * @param <C> Command sender type
 */
public class CommandContext<C> {

<<<<<<< HEAD
    public final CaptionVariableReplacementHandler captionVariableReplacementHandler;
=======
    private final CaptionVariableReplacementHandler captionVariableReplacementHandler;
>>>>>>> bcc9d30d
    private final Map<CommandArgument<C, ?>, ArgumentTiming> argumentTimings = new HashMap<>();
    private final FlagContext flagContext = FlagContext.create();
    private final Map<CloudKey<?>, Object> internalStorage = new HashMap<>();
    private final C commandSender;
    private final boolean suggestions;
    //private final CaptionRegistry<C> captionRegistry;
    private final CommandManager<C> commandManager;

    private CommandArgument<C, ?> currentArgument = null;

    /**
     * Create a new command context instance
     *
     * @param commandSender   Sender of the command
     * @param captionRegistry Caption registry
     * @deprecated Provide a command manager instead of a caption registry
     */
    @Deprecated
    public CommandContext(final @NonNull C commandSender, final @NonNull CaptionRegistry<C> captionRegistry) {
        this(false, commandSender, captionRegistry);
    }

    /**
     * Create a new command context instance
     *
     * @param commandSender  Sender of the command
     * @param commandManager Command manager
     * @since 1.3.0
     */
    public CommandContext(final @NonNull C commandSender, final @NonNull CommandManager<C> commandManager) {
        this(false, commandSender, commandManager);
    }

    /**
     * Create a new command context instance
     *
     * @param suggestions     Whether or not the context is created for command suggestions
     * @param commandSender   Sender of the command
     * @param captionRegistry Caption registry
     * @deprecated Provide a command manager instead of a caption registry
     */
    @Deprecated
    public CommandContext(
            final boolean suggestions,
            final @NonNull C commandSender,
            final @NonNull CaptionRegistry<C> captionRegistry
    ) {
        this.commandSender = commandSender;
        this.suggestions = suggestions;
<<<<<<< HEAD
        //this.captionRegistry = captionRegistry;
=======
        this.captionRegistry = captionRegistry;
>>>>>>> bcc9d30d
        this.captionVariableReplacementHandler = new SimpleCaptionVariableReplacementHandler();
        this.commandManager = null;
    }

    /**
     * Create a new command context instance
     *
     * @param suggestions    Whether or not the context is created for command suggestions
     * @param commandSender  Sender of the command
     * @param commandManager Command manager
     * @since 1.3.0
     */
    public CommandContext(
            final boolean suggestions,
            final @NonNull C commandSender,
            final @NonNull CommandManager<C> commandManager
    ) {
        this.commandSender = commandSender;
        this.suggestions = suggestions;
        this.commandManager = commandManager;
<<<<<<< HEAD
        //this.captionRegistry = commandManager.getCaptionRegistry();
=======
        this.captionRegistry = commandManager.getCaptionRegistry();
>>>>>>> bcc9d30d
        this.captionVariableReplacementHandler = commandManager.captionVariableReplacementHandler();
    }

    /**
     * Format a caption
     *
     * @param caption   Caption key
     * @param variables Replacements
     * @return Formatted message
     */
    public @NonNull String formatMessage(
            final @NonNull Caption caption,
            final @NonNull CaptionVariable... variables
    ) {
        return caption.getKey();
    }

    /**
     * Get the sender that executed the command
     *
     * @return Command sender
     */
    public @NonNull C getSender() {
        return this.commandSender;
    }

    /**
     * Check whether the sender that executed the command has a permission.
     *
     * @param permission The permission
     * @return Command sender
     * @since 1.6.0
     */
    public boolean hasPermission(final @NonNull CommandPermission permission) {
        return this.commandManager.hasPermission(this.commandSender, permission);
    }

    /**
     * Check whether the sender that executed the command has a permission.
     *
     * @param permission The permission
     * @return Command sender
     * @since 1.6.0
     */
    public boolean hasPermission(final @NonNull String permission) {
        return this.commandManager.hasPermission(this.commandSender, permission);
    }

    /**
     * Check if this context was created for tab completion purposes
     *
     * @return {@code true} if this context is requesting suggestions, else {@code false}
     */
    public boolean isSuggestions() {
        return this.suggestions;
    }

    /**
     * Store a value in the context map. This will overwrite any existing
     * value stored with the same key
     *
     * @param key   Key
     * @param value Value
     * @param <T>   Value type
     */
    public <T> void store(final @NonNull String key, final @NonNull T value) {
        this.internalStorage.put(SimpleCloudKey.of(key), value);
    }

    /**
     * Store a value in the context map. This will overwrite any existing
     * value stored with the same key
     *
     * @param key   Key
     * @param value Value
     * @param <T>   Value type
     */
    public <T> void store(final @NonNull CloudKey<T> key, final @NonNull T value) {
        this.internalStorage.put(key, value);
    }

    /**
     * Store a value in the context map. This will overwrite any existing
     * value stored with the same key
     *
     * @param keyHolder Holder of the identifying key
     * @param value     Value
     * @param <T>       Value type
     */
    public <T> void store(final @NonNull CommandArgument<C, T> keyHolder, final @NonNull T value) {
        this.store((CloudKeyHolder<T>) keyHolder, value);
    }

    /**
     * Store a value in the context map. This will overwrite any existing
     * value stored with the same key
     *
     * @param keyHolder Holder of the identifying key
     * @param value     Value
     * @param <T>       Value type
     * @since 1.4.0
     */
    public <T> void store(final @NonNull CloudKeyHolder<T> keyHolder, final @NonNull T value) {
        this.internalStorage.put(keyHolder.getKey(), value);
    }

    /**
     * Store or remove a value in the context map. This will overwrite any existing
     * value stored with the same key.
     * <p>
     * If the provided value is {@code null}, any current value stored for the provided key will be removed.
     *
     * @param key   Key
     * @param value Value
     * @param <T>   Value type
     * @since 1.3.0
     */
    public <T> void set(final @NonNull String key, final @Nullable T value) {
        if (value != null) {
            this.store(key, value);
        } else {
            this.remove(key);
        }
    }

    /**
     * Store or remove a value in the context map. This will overwrite any existing
     * value stored with the same key.
     * <p>
     * If the provided value is {@code null}, any current value stored for the provided key will be removed.
     *
     * @param key   Key
     * @param value Value
     * @param <T>   Value type
     * @since 1.4.0
     */
    public <T> void set(final @NonNull CloudKey<T> key, final @Nullable T value) {
        if (value != null) {
            this.store(key, value);
        } else {
            this.remove(key);
        }
    }

    /**
     * Check if the context has a value stored for a key
     *
     * @param key Key
     * @return Whether the context has a value for the provided key
     * @since 1.3.0
     */
    public boolean contains(final @NonNull String key) {
        return this.contains(SimpleCloudKey.of(key));
    }

    /**
     * Check if the context has a value stored for a key
     *
     * @param key Key
     * @return Whether the context has a value for the provided key
     * @since 1.4.0
     */
    public boolean contains(final @NonNull CloudKey<?> key) {
        return this.internalStorage.containsKey(key);
    }

    /**
     * Get the current state of this command context as a map of String to context value.
     *
     * @return An immutable copy of this command context as a map
     * @since 1.3.0
     */
    public @NonNull Map<@NonNull String, @Nullable ?> asMap() {
        final Map<String, Object> values = new HashMap<>();
        this.internalStorage.forEach((key, value) -> values.put(key.getName(), value));
        return Collections.unmodifiableMap(values);
    }

    /**
     * Get a value from its key. Will return {@link Optional#empty()}
     * if no value is stored with the given key
     *
     * @param key Key
     * @param <T> Value type
     * @return Value
     */
    public <T> @NonNull Optional<T> getOptional(final @NonNull String key) {
        final Object value = this.internalStorage.get(SimpleCloudKey.of(key));
        if (value != null) {
            @SuppressWarnings("unchecked") final T castedValue = (T) value;
            return Optional.of(castedValue);
        } else {
            return Optional.empty();
        }
    }

    /**
     * Get a value from its key. Will return {@link Optional#empty()}
     * if no value is stored with the given key
     *
     * @param key Key
     * @param <T> Value type
     * @return Value
     * @since 1.4.0
     */
    public <T> @NonNull Optional<T> getOptional(final @NonNull CloudKey<T> key) {
        final Object value = this.internalStorage.get(key);
        if (value != null) {
            @SuppressWarnings("unchecked") final T castedValue = (T) value;
            return Optional.of(castedValue);
        } else {
            return Optional.empty();
        }
    }

    /**
     * Get a value from its key. Will return {@link Optional#empty()}
     * if no value is stored with the given key
     *
     * @param keyHolder Holder of the key
     * @param <T>       Value type
     * @return Value
     */
    @SuppressWarnings("unused")
    public <T> @NonNull Optional<T> getOptional(final @NonNull CommandArgument<C, T> keyHolder) {
        return this.getOptional((CloudKeyHolder<T>) keyHolder);
    }

    /**
     * Get a value from its key. Will return {@link Optional#empty()}
     * if no value is stored with the given key
     *
     * @param keyHolder Holder of the key
     * @param <T>       Value type
     * @return Value
     * @since 1.4.0
     */
    @SuppressWarnings("unused")
    public <T> @NonNull Optional<T> getOptional(final @NonNull CloudKeyHolder<T> keyHolder) {
        final Object value = this.internalStorage.get(keyHolder.getKey());
        if (value != null) {
            @SuppressWarnings("unchecked") final T castedValue = (T) value;
            return Optional.of(castedValue);
        } else {
            return Optional.empty();
        }
    }

    /**
     * Remove a stored value from the context
     *
     * @param key Key to remove
     */
    public void remove(final @NonNull String key) {
        this.remove(SimpleCloudKey.of(key));
    }

    /**
     * Remove a stored value from the context
     *
     * @param key Key to remove
     * @since 1.4.0
     */
    public void remove(final @NonNull CloudKey<?> key) {
        this.internalStorage.remove(key);
    }

    /**
     * Get a required argument from the context. This will thrown an exception
     * if there's no value associated with the given key
     *
     * @param key Argument key
     * @param <T> Argument type
     * @return Argument
     * @throws NullPointerException If no such argument is stored
     */
    @SuppressWarnings({"unchecked", "TypeParameterUnusedInFormals"})
    public <T> @NonNull T get(final @NonNull String key) {
        final Object value = this.internalStorage.get(SimpleCloudKey.of(key));
        if (value == null) {
            throw new NullPointerException("No such object stored in the context: " + key);
        }
        return (T) value;
    }

    /**
     * Get a required argument from the context. This will thrown an exception
     * if there's no value associated with the given key
     *
     * @param key Argument key
     * @param <T> Argument type
     * @return Argument
     * @throws NullPointerException If no such argument is stored
     * @since 1.4.0
     */
    @SuppressWarnings({"unchecked", "TypeParameterUnusedInFormals"})
    public <T> @NonNull T get(final @NonNull CloudKey<T> key) {
        final Object value = this.internalStorage.get(key);
        if (value == null) {
            throw new NullPointerException("No such object stored in the context: " + key);
        }
        return (T) value;
    }

    /**
     * Get a required argument from the context. This will thrown an exception
     * if there's no value associated with the given argument
     *
     * @param keyHolder Holder of the identifying key
     * @param <T>      Argument type
     * @return Stored value
     * @throws NullPointerException If no such value is stored
     */
    public <T> @NonNull T get(final @NonNull CommandArgument<C, T> keyHolder) {
        return this.get(keyHolder.getKey());
    }

    /**
     * Get a required argument from the context. This will thrown an exception
     * if there's no value associated with the given argument
     *
     * @param keyHolder Holder of the identifying key
     * @param <T>      Argument type
     * @return Stored value
     * @throws NullPointerException If no such value is stored
     * @since 1.4.0
     */
    public <T> @NonNull T get(final @NonNull CloudKeyHolder<T> keyHolder) {
        return this.get(keyHolder.getKey());
    }

    /**
     * Get a value if it exists, else return the provided default value
     *
     * @param argument     Argument
     * @param defaultValue Default value
     * @param <T>          Argument type
     * @return Stored value, or supplied default value
     */
    public <T> @Nullable T getOrDefault(
            final @NonNull CommandArgument<C, T> argument,
            final @Nullable T defaultValue
    ) {
        return this.<T>getOptional(argument.getName()).orElse(defaultValue);
    }

    /**
     * Get a value if it exists, else return the provided default value
     *
     * @param key          Argument key
     * @param defaultValue Default value
     * @param <T>          Argument type
     * @return Argument, or supplied default value
     */
    public <T> @Nullable T getOrDefault(
            final @NonNull String key,
            final @Nullable T defaultValue
    ) {
        return this.<T>getOptional(key).orElse(defaultValue);
    }

    /**
     * Get a value if it exists, else return the provided default value
     *
     * @param key          Argument key
     * @param defaultValue Default value
     * @param <T>          Argument type
     * @return Argument, or supplied default value
     * @since 1.4.0
     */
    public <T> @Nullable T getOrDefault(
            final @NonNull CloudKey<T> key,
            final @Nullable T defaultValue
    ) {
        return this.getOptional(key).orElse(defaultValue);
    }

    /**
     * Get a value if it exists, else return the value supplied by the given supplier
     *
     * @param key             Argument key
     * @param defaultSupplier Supplier of default value
     * @param <T>             Argument type
     * @return Argument, or supplied default value
     * @since 1.2.0
     */
    public <T> @Nullable T getOrSupplyDefault(
            final @NonNull String key,
            final @NonNull Supplier<@Nullable T> defaultSupplier
    ) {
        return this.<T>getOptional(key).orElseGet(defaultSupplier);
    }

    /**
     * Get a value if it exists, else return the value supplied by the given supplier
     *
     * @param key             Argument key
     * @param defaultSupplier Supplier of default value
     * @param <T>             Argument type
     * @return Argument, or supplied default value
     * @since 1.4.0
     */
    public <T> @Nullable T getOrSupplyDefault(
            final @NonNull CloudKey<T> key,
            final @NonNull Supplier<@Nullable T> defaultSupplier
    ) {
        return this.getOptional(key).orElseGet(defaultSupplier);
    }

    /**
     * Get the raw input.
     *
     * @return Raw input in token form
     */
    public @NonNull LinkedList<@NonNull String> getRawInput() {
        return this.getOrDefault("__raw_input__", new LinkedList<>());
    }

    /**
     * Get the raw input as a joined string
     *
     * @return {@link #getRawInput()} joined with {@code " "} as the delimiter
     * @since 1.1.0
     */
    public @NonNull String getRawInputJoined() {
        return String.join(" ", this.getRawInput());
    }

    /**
     * Create an argument timing for a specific argument
     *
     * @param argument Argument
     * @return Created timing instance
     */
    public @NonNull ArgumentTiming createTiming(final @NonNull CommandArgument<C, ?> argument) {
        final ArgumentTiming argumentTiming = new ArgumentTiming();
        this.argumentTimings.put(argument, argumentTiming);
        return argumentTiming;
    }

    /**
     * Get an immutable view of the argument timings map
     *
     * @return Argument timings
     */
    public @NonNull Map<CommandArgument<@NonNull C, @NonNull ?>, ArgumentTiming> getArgumentTimings() {
        return Collections.unmodifiableMap(this.argumentTimings);
    }

    /**
     * Get the associated {@link FlagContext} instance
     *
     * @return Flag context
     */
    public @NonNull FlagContext flags() {
        return this.flagContext;
    }

    /**
     * Get the argument that is currently being parsed for this command context.
     * This value will be updated whenever the context is used to provide new
     * suggestions or parse a new command argument
     *
     * @return Currently parsing {@link CommandArgument} or {@code null}
     * @since 1.2.0
     */
    public @Nullable CommandArgument<C, ?> getCurrentArgument() {
        return this.currentArgument;
    }

    /**
     * Set the argument that is currently being parsed for this command context.
     * This value should be updated whenever the context is used to provide new
     * suggestions or parse a new command argument
     *
     * @param argument Currently parsing {@link CommandArgument} or {@code null}
     * @since 1.2.0
     */
    public void setCurrentArgument(final @Nullable CommandArgument<C, ?> argument) {
        this.currentArgument = argument;
    }

    /**
     * Attempt to retrieve a value that has been registered to the associated command manager's
     * {@link cloud.commandframework.annotations.injection.ParameterInjectorRegistry}
     *
     * @param clazz Class of type to inject
     * @param <T>   Type to inject
     * @return Optional that may contain the created value
     * @since 1.3.0
     */
    @SuppressWarnings("unchecked")
    public <@NonNull T> @NonNull Optional<T> inject(final @NonNull Class<T> clazz) {
        if (this.commandManager == null) {
            throw new UnsupportedOperationException(
                    "Cannot retrieve injectable values from a command context that is not associated with a command manager"
            );
        }
        return this.commandManager.parameterInjectorRegistry().getInjectable(clazz, this, AnnotationAccessor.empty());
    }

    /**
     * Used to track performance metrics related to command parsing. This is attached
     * to the command context, as this depends on the command context that is being
     * parsed.
     * <p>
     * The times are measured in nanoseconds.
     */
    public static final class ArgumentTiming {

        private long start;
        private long end;
        private boolean success;

        /**
         * Created a new argument timing instance
         *
         * @param start   Start time (in nanoseconds)
         * @param end     End time (in nanoseconds)
         * @param success Whether or not the argument was parsed successfully
         */
        public ArgumentTiming(final long start, final long end, final boolean success) {
            this.start = start;
            this.end = end;
            this.success = success;
        }

        /**
         * Created a new argument timing instance without an end time
         *
         * @param start Start time (in nanoseconds)
         */
        @SuppressWarnings("unused")
        public ArgumentTiming(final long start) {
            this(start, -1, false);
        }

        /**
         * Created a new argument timing instance
         */
        public ArgumentTiming() {
            this(-1, -1, false);
        }

        /**
         * Get the elapsed time
         *
         * @return Elapsed time (in nanoseconds)
         */
        public long getElapsedTime() {
            if (this.end == -1) {
                throw new IllegalStateException("No end time has been registered");
            } else if (this.start == -1) {
                throw new IllegalStateException("No start time has been registered");
            }
            return this.end - this.start;
        }

        /**
         * Set the end time
         *
         * @param end     End time (in nanoseconds)
         * @param success Whether or not the argument was parsed successfully
         */
        public void setEnd(final long end, final boolean success) {
            this.end = end;
            this.success = success;
        }

        /**
         * Set the start time
         *
         * @param start Start time (in nanoseconds)
         */
        public void setStart(final long start) {
            this.start = start;
        }

        /**
         * Check whether or not the value was parsed successfully
         *
         * @return {@code true} if the value was parsed successfully, {@code false} if not
         */
        public boolean wasSuccess() {
            return this.success;
        }

    }

}<|MERGE_RESOLUTION|>--- conflicted
+++ resolved
@@ -52,11 +52,7 @@
  */
 public class CommandContext<C> {
 
-<<<<<<< HEAD
     public final CaptionVariableReplacementHandler captionVariableReplacementHandler;
-=======
-    private final CaptionVariableReplacementHandler captionVariableReplacementHandler;
->>>>>>> bcc9d30d
     private final Map<CommandArgument<C, ?>, ArgumentTiming> argumentTimings = new HashMap<>();
     private final FlagContext flagContext = FlagContext.create();
     private final Map<CloudKey<?>, Object> internalStorage = new HashMap<>();
@@ -106,11 +102,7 @@
     ) {
         this.commandSender = commandSender;
         this.suggestions = suggestions;
-<<<<<<< HEAD
         //this.captionRegistry = captionRegistry;
-=======
-        this.captionRegistry = captionRegistry;
->>>>>>> bcc9d30d
         this.captionVariableReplacementHandler = new SimpleCaptionVariableReplacementHandler();
         this.commandManager = null;
     }
@@ -131,11 +123,7 @@
         this.commandSender = commandSender;
         this.suggestions = suggestions;
         this.commandManager = commandManager;
-<<<<<<< HEAD
         //this.captionRegistry = commandManager.getCaptionRegistry();
-=======
-        this.captionRegistry = commandManager.getCaptionRegistry();
->>>>>>> bcc9d30d
         this.captionVariableReplacementHandler = commandManager.captionVariableReplacementHandler();
     }
 
@@ -445,7 +433,7 @@
      * if there's no value associated with the given argument
      *
      * @param keyHolder Holder of the identifying key
-     * @param <T>      Argument type
+     * @param <T>       Argument type
      * @return Stored value
      * @throws NullPointerException If no such value is stored
      */
@@ -458,7 +446,7 @@
      * if there's no value associated with the given argument
      *
      * @param keyHolder Holder of the identifying key
-     * @param <T>      Argument type
+     * @param <T>       Argument type
      * @return Stored value
      * @throws NullPointerException If no such value is stored
      * @since 1.4.0
